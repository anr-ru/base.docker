sudo: false
dist: trusty
language: java
jdk:
<<<<<<< HEAD
  - oraclejdk8
services:
  - docker
cache:
  directories:
    - "$HOME/.cache"

before_install:
  - cp ./.mvn/ci-settings.xml $HOME/.m2/settings.xml
  - wget -P $HOME https://downloads.apache.org/maven/maven-3/3.6.3/binaries/apache-maven-3.6.3-bin.tar.gz
  - tar xzvf $HOME/apache-maven-3.6.3-bin.tar.gz -C $HOME
  - export PATH=$HOME/apache-maven-3.6.3/bin:$PATH
  - mvn -v

script:
  - "mvn -P ci install -Dversioning.disable=false"

deploy:
  - provider: script
    script: "mvn -P ci deploy -DskipTests -Dversioning.disable=false"
    skip_cleanup: false
    on:
      tags: true
=======
  - openjdk11

cache:
  directories:
  - "$HOME/.cache"

before_install:
  - cp ./.mvn/ci-settings.xml $HOME/.m2/settings.xml
  - wget --no-check-certificate https://dlcdn.apache.org/maven/maven-3/3.6.3/binaries/apache-maven-3.6.3-bin.tar.gz
  - tar xzvf apache-maven-3.6.3-bin.tar.gz
  - export PATH=`pwd`/apache-maven-3.6.3/bin:$PATH
  - mvn -v

jobs:
  include:
    - script: "mvn -P ci install"
    - stage: deploy
      provider: script
      script: "mvn -P ci deploy -DskipTests"
      on:
        tags: true
        branch: master
>>>>>>> ac94f6ba
<|MERGE_RESOLUTION|>--- conflicted
+++ resolved
@@ -2,36 +2,11 @@
 dist: trusty
 language: java
 jdk:
-<<<<<<< HEAD
-  - oraclejdk8
-services:
-  - docker
-cache:
-  directories:
-    - "$HOME/.cache"
-
-before_install:
-  - cp ./.mvn/ci-settings.xml $HOME/.m2/settings.xml
-  - wget -P $HOME https://downloads.apache.org/maven/maven-3/3.6.3/binaries/apache-maven-3.6.3-bin.tar.gz
-  - tar xzvf $HOME/apache-maven-3.6.3-bin.tar.gz -C $HOME
-  - export PATH=$HOME/apache-maven-3.6.3/bin:$PATH
-  - mvn -v
-
-script:
-  - "mvn -P ci install -Dversioning.disable=false"
-
-deploy:
-  - provider: script
-    script: "mvn -P ci deploy -DskipTests -Dversioning.disable=false"
-    skip_cleanup: false
-    on:
-      tags: true
-=======
   - openjdk11
 
 cache:
   directories:
-  - "$HOME/.cache"
+    - "$HOME/.cache"
 
 before_install:
   - cp ./.mvn/ci-settings.xml $HOME/.m2/settings.xml
@@ -48,5 +23,4 @@
       script: "mvn -P ci deploy -DskipTests"
       on:
         tags: true
-        branch: master
->>>>>>> ac94f6ba
+        branch: master